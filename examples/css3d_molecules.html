<!DOCTYPE html>
<html>
	<head>
		<meta charset="utf-8">
		<meta name="viewport" content="width=device-width, user-scalable=no, minimum-scale=1.0, maximum-scale=1.0">
		<title>three.js css3d - molecules</title>
		<style>
			html, body {
				height: 100%;
			}

			body {
				background-color: #000000;
				margin: 0;
				font-family: Arial;
				overflow: hidden;
			}

			a {
				color: #ffffff;
			}

			#info {
				position: absolute;
				width: 100%;
				color: #ffffff;
				padding: 5px;
				font-family: Monospace;
				font-size: 13px;
				font-weight: bold;
				text-align: center;
				z-index: 100;
			}

			#menu {
				position: absolute;
				bottom: 20px;
				width: 100%;
				text-align: center;
				padding: 0;
				margin: 0;
			}

			button {
				color: rgb(255,255,255);
				background: transparent;
				border: 0px;
				padding: 5px 10px;
				cursor: pointer;
			}
			button:hover {
				background-color: rgba(0,255,255,0.5);
			}
			button:active {
				color: #000000;
				background-color: rgba(0,255,255,1);
			}

			.bond {
				width: 5px;
				height: 10px;
				background: #ffffff;
				display: block;
			}
		</style>
	</head>
	<body>
		<script src="../build/three.min.js"></script>
		<script src="js/controls/TrackballControls.js"></script>
		<script src="js/renderers/CSS3DRenderer.js"></script>
		<script src="js/loaders/PDBLoader.js"></script>

		<div id="container"></div>
		<div id="info"><a href="http://threejs.org" target="_blank">three.js css3d</a> - molecules</div>
		<div id="menu"></div>

		<script>
			var camera, scene, renderer;
			var controls;
			var root;

			var objects = [];
			var tmpVec1 = new THREE.Vector3();
			var tmpVec2 = new THREE.Vector3();
			var tmpVec3 = new THREE.Vector3();
			var tmpVec4 = new THREE.Vector3();

			var MOLECULES = {
			"Ethanol"   :"ethanol.pdb",
			"Aspirin"   :"aspirin.pdb",
			"Caffeine"  :"caffeine.pdb",
			"Nicotine"  :"nicotine.pdb",
			"LSD"  		:"lsd.pdb",
			"Cocaine"  		:"cocaine.pdb",
			"Cholesterol"  :"cholesterol.pdb",
			"Lycopene"  :"lycopene.pdb",
			"Glucose"   : "glucose.pdb",
			"Aluminium oxide":"Al2O3.pdb",
			"Cubane"	:"cubane.pdb",
			"Copper"    :"cu.pdb",
			"Fluorite"  :"caf2.pdb",
			"Salt"      :"nacl.pdb",
			"YBCO superconductor":"ybco.pdb",
			"Buckyball" : "buckyball.pdb",
			//"Diamond"   :"diamond.pdb",
			"Graphite"  :"graphite.pdb"
			};

			var loader = new THREE.PDBLoader();
			var colorSpriteMap = {};
			var baseSprite = document.createElement( 'img' );

			var menu = document.getElementById( "menu" );

			init();
			animate();

			function init() {

				camera = new THREE.PerspectiveCamera( 70, window.innerWidth / window.innerHeight, 1, 5000 );
				camera.position.z = 1500;

				scene = new THREE.Scene();

				root = new THREE.Object3D();
				scene.add( root );

				//

				renderer = new THREE.CSS3DRenderer();
				renderer.setSize( window.innerWidth, window.innerHeight );
				renderer.domElement.style.position = 'absolute';
				renderer.domElement.style.top = 0;
				document.getElementById( 'container' ).appendChild( renderer.domElement );

				//

				controls = new THREE.TrackballControls( camera, renderer.domElement );
				controls.rotateSpeed = 0.5;
				controls.addEventListener( 'change', render );

				//

				baseSprite.onload = function () {

					loadMolecule( "models/molecules/caffeine.pdb" );
					createMenu();

				};

				baseSprite.src = 'textures/sprites/ball.png';

				//

				window.addEventListener( 'resize', onWindowResize, false );

			}

			//

			function generateButtonCallback( url ) {

				return function ( event ) {

					loadMolecule( url );

				}

			}

			function createMenu() {

				for ( var m in MOLECULES ) {

					var button = document.createElement( 'button' );
					button.innerHTML = m;
					menu.appendChild( button );

					var url = "models/molecules/" +  MOLECULES[ m ];

					button.addEventListener( 'click', generateButtonCallback( url ), false );

				}

			}

			//

			function colorify( ctx, width, height, color, a ) {

				var r = color.r;
				var g = color.g;
				var b = color.b;

				var imageData = ctx.getImageData( 0, 0, width, height );
				var data = imageData.data;

				for ( var y = 0; y < height; y ++ ) {

					for ( var x = 0; x < width; x ++ ) {

						var index = ( y * width + x ) * 4;

						data[ index ]     *= r;
						data[ index + 1 ] *= g;
						data[ index + 2 ] *= b;
						data[ index + 3 ] *= a;

					}

				}

				ctx.putImageData( imageData, 0, 0 );

			}

			function imageToCanvas( image ) {

				var width = image.width;
				var height = image.height;

				var canvas = document.createElement( 'canvas' );

				canvas.width = width;
				canvas.height = height;

				var context = canvas.getContext( '2d' );
				context.drawImage( image, 0, 0, width, height );

				return canvas;

			}

			//

			function loadMolecule( url ) {

				for ( var i = 0; i < objects.length; i ++ ) {

					var object = objects[ i ];

					object.parent.remove( object );
					renderer.cameraElement.removeChild( object.element );

				}

				objects = [];

				loader.load( url, function ( geometry, geometryBonds ) {

					var offset = THREE.GeometryUtils.center( geometry );
					geometryBonds.applyMatrix( new THREE.Matrix4().makeTranslation( offset.x, offset.y, offset.z ) );

					for ( var i = 0; i < geometry.vertices.length; i ++ ) {

						var position = geometry.vertices[ i ];
						var color = geometry.colors[ i ];
						var element = geometry.elements[ i ];

						if ( ! colorSpriteMap[ element ] ) {

							var canvas = imageToCanvas( baseSprite );
							var context = canvas.getContext( '2d' );

							colorify( context, canvas.width, canvas.height, color, 1 );

							var dataUrl = canvas.toDataURL();

							colorSpriteMap[ element ] = dataUrl;

						}

						colorSprite = colorSpriteMap[ element ];

						var atom = document.createElement( 'img' );
						atom.src = colorSprite;

						var object = new THREE.CSS3DSprite( atom );
						object.position.copy( position );
<<<<<<< HEAD
						object.position.multiplyScalar( 75 );
						object.billboard = true;
=======
						object.position.multiplyScalar( 50 );
>>>>>>> 0aafb706
						root.add( object );

						objects.push( object );

					}

					for ( var i = 0; i < geometryBonds.vertices.length; i += 2 ) {

						var start = geometryBonds.vertices[ i ];
						var end = geometryBonds.vertices[ i + 1 ];

						start.multiplyScalar( 75 );
						end.multiplyScalar( 75 );

						tmpVec1.sub( end, start );
						var bondLength = tmpVec1.length() - 50;

						//

						var bond = document.createElement( 'div' );
						bond.className = "bond";
						bond.style.height = bondLength + "px";

						var object = new THREE.CSS3DObject( bond );
						object.position.copy( start );
						object.position.lerpSelf( end, 0.5 );

						//

						var axis = tmpVec2.set( 0, 1, 0 ).crossSelf( tmpVec1 );
						var radians = Math.acos( tmpVec3.set( 0, 1, 0 ).dot( tmpVec4.copy( tmpVec1 ).normalize() ) );

						var objMatrix = new THREE.Matrix4().makeRotationAxis( axis.normalize(), radians );
						object.matrix = objMatrix;
						object.rotation.setEulerFromRotationMatrix( object.matrix, object.eulerOrder );

						root.add( object );

						objects.push( object );

						//

						var bond = document.createElement( 'div' );
						bond.className = "bond";
						bond.style.height = bondLength + "px";

						var joint = new THREE.Object3D( bond );
						joint.position.copy( start );
						joint.position.lerpSelf( end, 0.5 );

						joint.matrix.copy( objMatrix );
						joint.rotation.setEulerFromRotationMatrix( joint.matrix, joint.eulerOrder );

						var object = new THREE.CSS3DObject( bond );
						object.rotation.y = Math.PI/2;

						joint.add( object );
						root.add( joint );

						objects.push( object );

					}

					//console.log( "CSS3DObjects:", objects.length );

					render();

				} );


			}

			//

			function onWindowResize() {

				camera.aspect = window.innerWidth / window.innerHeight;
				camera.updateProjectionMatrix();

				renderer.setSize( window.innerWidth, window.innerHeight );

				render();

			}

			function animate() {

				requestAnimationFrame( animate );
				controls.update();

				var time = Date.now() * 0.0004;

				root.rotation.x = time;
				root.rotation.y = time * 0.7;

				render();

			}

			function render() {

				renderer.render( scene, camera );

			}

    </script>
  </body>

</html><|MERGE_RESOLUTION|>--- conflicted
+++ resolved
@@ -277,12 +277,8 @@
 
 						var object = new THREE.CSS3DSprite( atom );
 						object.position.copy( position );
-<<<<<<< HEAD
 						object.position.multiplyScalar( 75 );
 						object.billboard = true;
-=======
-						object.position.multiplyScalar( 50 );
->>>>>>> 0aafb706
 						root.add( object );
 
 						objects.push( object );

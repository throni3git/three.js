--- conflicted
+++ resolved
@@ -1205,15 +1205,10 @@
 
 						var attributes = primitive.attributes;
 
-<<<<<<< HEAD
+
 						for ( var attributeId in attributes ) {
 
 							var attributeEntry = attributes[ attributeId ];
-
-							if ( !attributeEntry ) {
-=======
-						_each( attributes, function ( attributeEntry, attributeId ) {
->>>>>>> 87a8f52f
 
 							if ( ! attributeEntry ) return;
 
@@ -1224,28 +1219,19 @@
 								case 'POSITION':
 									geometry.addAttribute( 'position', bufferAttribute );
 									break;
-<<<<<<< HEAD
-									
+				
 								case 'COLOR_0':
 								case 'COLOR0':
-=======
-
->>>>>>> 87a8f52f
 								case 'COLOR':
 									geometry.addAttribute( 'color', bufferAttribute );
 									break;
 
 							}
-
-<<<<<<< HEAD
 						};
-=======
-						} );
 
 						var material = dependencies.materials[ primitive.material ];
 
 						var meshNode;
->>>>>>> 87a8f52f
 
 						if ( primitive.indices ) {
 

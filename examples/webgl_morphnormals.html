--- conflicted
+++ resolved
@@ -1,205 +1,201 @@
-<!DOCTYPE html>
-<html lang="en">
-	<head>
-		<title>three.js webgl - morph normals - horse</title>
-		<meta charset="utf-8">
-		<meta name="viewport" content="width=device-width, user-scalable=no, minimum-scale=1.0, maximum-scale=1.0">
-		<style>
-			body {
-				font-family: Monospace;
-				background-color: #111;
-				color: #fff;
-				margin: 0px;
-				overflow: hidden;
-			}
-
-			a { color: #f00 }
-
-			#stats { position: absolute; top:0; left: 0 }
-			#stats #fps { background: transparent !important }
-			#stats #fps #fpsText { color: #666 !important }
-			#stats #fps #fpsGraph { display: none }
-		</style>
-	</head>
-	<body>
-
-		<script src="../build/three.min.js"></script>
-		<script src="js/Detector.js"></script>
-		<script src="js/libs/stats.min.js"></script>
-
-		<script>
-
-			if ( ! Detector.webgl ) Detector.addGetWebGLMessage();
-
-			var SCREEN_WIDTH = window.innerWidth;
-			var SCREEN_HEIGHT = window.innerHeight;
-
-			var container, stats;
-			var camera, scene, renderer;
-			var mixers = [];
-
-			var clock = new THREE.Clock();
-
-			init();
-			animate();
-
-			function init() {
-
-				container = document.createElement( 'div' );
-				document.body.appendChild( container );
-
-				var info = document.createElement( 'div' );
-				info.style.position = 'absolute';
-				info.style.top = '10px';
-				info.style.width = '100%';
-				info.style.textAlign = 'center';
-				info.innerHTML = '<a href="http://threejs.org" target="_blank">three.js</a> webgl - morph normals - model by <a href="http://mirada.com/">mirada</a> from <a href="http://ro.me">rome</a>';
-				container.appendChild( info );
-
-				//
-
-				camera = new THREE.PerspectiveCamera( 40, SCREEN_WIDTH / SCREEN_HEIGHT, 1, 10000 );
-				camera.position.y = 300;
-				camera.target = new THREE.Vector3( 0, 150, 0 );
-
-				scene = new THREE.Scene();
-
-				//
-
-				scene.add( new THREE.HemisphereLight( 0x443333, 0x222233 ) );
-
-				var light = new THREE.DirectionalLight( 0xffffff, 1 );
-				light.position.set( 1, 1, 1 );
-				scene.add( light );
-
-				//
-
-
-				var loader = new THREE.JSONLoader();
-				loader.load( "models/animated/flamingo.js", function( geometry ) {
-
-					var material = new THREE.MeshPhongMaterial( {
-						color: 0xffffff,
-						morphTargets: true,
-						vertexColors: THREE.FaceColors,
-						shading: THREE.FlatShading
-					} );
-					var mesh = new THREE.Mesh( geometry, material );
-
-					mesh.position.x = - 150;
-					mesh.position.y = 150;
-					mesh.scale.set( 1.5, 1.5, 1.5 );
-
-					scene.add( mesh );
-
-					var mixer = new THREE.AnimationMixer( mesh );
-					mixer.addAction( new THREE.AnimationAction( geometry.animations[ 0 ] ).warpToDuration( 1 ) );
-
-					mixers.push( mixer );
-
-				} );
-
-				loader.load( "models/animated/flamingo.js", function( geometry ) {
-
-					geometry.computeVertexNormals();
-					geometry.computeMorphNormals();
-
-<<<<<<< HEAD
-					var material = new THREE.MeshPhongMaterial( { color: 0xffffff, specular: 0x111111, shininess: 20, morphTargets: true, morphNormals: true, vertexColors: THREE.FaceColors, shading: THREE.SmoothShading } );
-=======
-					var material = new THREE.MeshPhongMaterial( {
-						color: 0xffffff,
-						morphTargets: true,
-						morphNormals: true,
-						vertexColors: THREE.FaceColors,
-						shading: THREE.SmoothShading
-					} );
->>>>>>> 8f9ab7a3
-					var mesh = new THREE.Mesh( geometry, material );
-
-					mesh.position.x = 150;
-					mesh.position.y = 150;
-					mesh.scale.set( 1.5, 1.5, 1.5 );
-
-					scene.add( mesh );
-
-					var mixer = new THREE.AnimationMixer( mesh );
-					mixer.addAction( new THREE.AnimationAction( geometry.animations[ 0 ] ).warpToDuration( 1 ) );
-
-					mixers.push( mixer );
-
-				} );
-
-				//
-
-				renderer = new THREE.WebGLRenderer( { antialias: true } );
-				renderer.setPixelRatio( window.devicePixelRatio );
-				renderer.setSize( SCREEN_WIDTH, SCREEN_HEIGHT );
-
-				container.appendChild( renderer.domElement );
-
-				//
-
-				stats = new Stats();
-				container.appendChild( stats.domElement );
-
-				//
-
-				window.addEventListener( 'resize', onWindowResize, false );
-
-			}
-
-			//
-
-			function onWindowResize( event ) {
-
-				SCREEN_WIDTH = window.innerWidth;
-				SCREEN_HEIGHT = window.innerHeight;
-
-				renderer.setSize( SCREEN_WIDTH, SCREEN_HEIGHT );
-
-				camera.aspect = 0.5 * SCREEN_WIDTH / SCREEN_HEIGHT;
-				camera.updateProjectionMatrix();
-
-			}
-
-			//
-
-			function animate() {
-
-				requestAnimationFrame( animate );
-
-				render();
-				stats.update();
-
-			}
-
-			var radius = 600;
-			var theta = 0;
-
-			function render() {
-
-				theta += 0.1;
-
-				camera.position.x = radius * Math.sin( THREE.Math.degToRad( theta ) );
-				camera.position.z = radius * Math.cos( THREE.Math.degToRad( theta ) );
-
-				camera.lookAt( camera.target );
-
-				var delta = clock.getDelta();
-
-				for ( var i = 0; i < mixers.length; i ++ ) {
-
-					mixers[ i ].update( delta );
-
-				}
-
-				renderer.clear();
-				renderer.render( scene, camera );
-
-			}
-
-		</script>
-
-	</body>
-</html>
+<!DOCTYPE html>
+<html lang="en">
+	<head>
+		<title>three.js webgl - morph normals - horse</title>
+		<meta charset="utf-8">
+		<meta name="viewport" content="width=device-width, user-scalable=no, minimum-scale=1.0, maximum-scale=1.0">
+		<style>
+			body {
+				font-family: Monospace;
+				background-color: #111;
+				color: #fff;
+				margin: 0px;
+				overflow: hidden;
+			}
+
+			a { color: #f00 }
+
+			#stats { position: absolute; top:0; left: 0 }
+			#stats #fps { background: transparent !important }
+			#stats #fps #fpsText { color: #666 !important }
+			#stats #fps #fpsGraph { display: none }
+		</style>
+	</head>
+	<body>
+
+		<script src="../build/three.min.js"></script>
+		<script src="js/Detector.js"></script>
+		<script src="js/libs/stats.min.js"></script>
+
+		<script>
+
+			if ( ! Detector.webgl ) Detector.addGetWebGLMessage();
+
+			var SCREEN_WIDTH = window.innerWidth;
+			var SCREEN_HEIGHT = window.innerHeight;
+
+			var container, stats;
+			var camera, scene, renderer;
+			var mixers = [];
+
+			var clock = new THREE.Clock();
+
+			init();
+			animate();
+
+			function init() {
+
+				container = document.createElement( 'div' );
+				document.body.appendChild( container );
+
+				var info = document.createElement( 'div' );
+				info.style.position = 'absolute';
+				info.style.top = '10px';
+				info.style.width = '100%';
+				info.style.textAlign = 'center';
+				info.innerHTML = '<a href="http://threejs.org" target="_blank">three.js</a> webgl - morph normals - model by <a href="http://mirada.com/">mirada</a> from <a href="http://ro.me">rome</a>';
+				container.appendChild( info );
+
+				//
+
+				camera = new THREE.PerspectiveCamera( 40, SCREEN_WIDTH / SCREEN_HEIGHT, 1, 10000 );
+				camera.position.y = 300;
+				camera.target = new THREE.Vector3( 0, 150, 0 );
+
+				scene = new THREE.Scene();
+
+				//
+
+				scene.add( new THREE.HemisphereLight( 0x443333, 0x222233 ) );
+
+				var light = new THREE.DirectionalLight( 0xffffff, 1 );
+				light.position.set( 1, 1, 1 );
+				scene.add( light );
+
+				//
+
+
+				var loader = new THREE.JSONLoader();
+				loader.load( "models/animated/flamingo.js", function( geometry ) {
+
+					var material = new THREE.MeshPhongMaterial( {
+						color: 0xffffff,
+						morphTargets: true,
+						vertexColors: THREE.FaceColors,
+						shading: THREE.FlatShading
+					} );
+					var mesh = new THREE.Mesh( geometry, material );
+
+					mesh.position.x = - 150;
+					mesh.position.y = 150;
+					mesh.scale.set( 1.5, 1.5, 1.5 );
+
+					scene.add( mesh );
+
+					var mixer = new THREE.AnimationMixer( mesh );
+					mixer.addAction( new THREE.AnimationAction( geometry.animations[ 0 ] ).warpToDuration( 1 ) );
+
+					mixers.push( mixer );
+
+				} );
+
+				loader.load( "models/animated/flamingo.js", function( geometry ) {
+
+					geometry.computeVertexNormals();
+					geometry.computeMorphNormals();
+
+					var material = new THREE.MeshPhongMaterial( {
+						color: 0xffffff,
+						morphTargets: true,
+						morphNormals: true,
+						vertexColors: THREE.FaceColors,
+						shading: THREE.SmoothShading
+					} );
+					var mesh = new THREE.Mesh( geometry, material );
+
+					mesh.position.x = 150;
+					mesh.position.y = 150;
+					mesh.scale.set( 1.5, 1.5, 1.5 );
+
+					scene.add( mesh );
+
+					var mixer = new THREE.AnimationMixer( mesh );
+					mixer.addAction( new THREE.AnimationAction( geometry.animations[ 0 ] ).warpToDuration( 1 ) );
+
+					mixers.push( mixer );
+
+				} );
+
+				//
+
+				renderer = new THREE.WebGLRenderer( { antialias: true } );
+				renderer.setPixelRatio( window.devicePixelRatio );
+				renderer.setSize( SCREEN_WIDTH, SCREEN_HEIGHT );
+
+				container.appendChild( renderer.domElement );
+
+				//
+
+				stats = new Stats();
+				container.appendChild( stats.domElement );
+
+				//
+
+				window.addEventListener( 'resize', onWindowResize, false );
+
+			}
+
+			//
+
+			function onWindowResize( event ) {
+
+				SCREEN_WIDTH = window.innerWidth;
+				SCREEN_HEIGHT = window.innerHeight;
+
+				renderer.setSize( SCREEN_WIDTH, SCREEN_HEIGHT );
+
+				camera.aspect = 0.5 * SCREEN_WIDTH / SCREEN_HEIGHT;
+				camera.updateProjectionMatrix();
+
+			}
+
+			//
+
+			function animate() {
+
+				requestAnimationFrame( animate );
+
+				render();
+				stats.update();
+
+			}
+
+			var radius = 600;
+			var theta = 0;
+
+			function render() {
+
+				theta += 0.1;
+
+				camera.position.x = radius * Math.sin( THREE.Math.degToRad( theta ) );
+				camera.position.z = radius * Math.cos( THREE.Math.degToRad( theta ) );
+
+				camera.lookAt( camera.target );
+
+				var delta = clock.getDelta();
+
+				for ( var i = 0; i < mixers.length; i ++ ) {
+
+					mixers[ i ].update( delta );
+
+				}
+
+				renderer.clear();
+				renderer.render( scene, camera );
+
+			}
+
+		</script>
+
+	</body>
+</html>